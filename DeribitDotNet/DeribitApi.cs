--- conflicted
+++ resolved
@@ -117,15 +117,7 @@
             }
         }
 
-<<<<<<< HEAD
         public Task Reconnect() => _webSocket.Reset();
-=======
-        public Task Reconnect()
-        {
-            _token = null;
-            return _webSocket.Reset();
-        }
->>>>>>> 2a219ca5
 
         public async Task<TResponse> Send<TResponse>(Request<TResponse> request) where TResponse : Response, new()
         {
@@ -362,17 +354,9 @@
                 catch (Exception ex)
                 {
                     Log.Error(ex, "Error resubscribing");
-<<<<<<< HEAD
 
                     // No need to await here
                     Reconnect();
-=======
-                    Reconnect();
-                }
-                finally
-                {
-                    _resubscribing = false;
->>>>>>> 2a219ca5
                 }
             }
 
